import os
import csv
import string
import tempfile
import getpass
import subprocess
import re

import requests
import bs4
from bw2io import SingleOutputEcospold2Importer, bw2setup
from bw2data import projects, databases

from eidl.storage import eidlstorage
from eidl.settings import Settings


class EcoinventDownloader:
    def __init__(self, username=None, password=None, version=None,
                 system_model=None, outdir=None, store_download=True, **kwargs):
        settings = Settings()
        self.username = username or settings.username
        self.password = password or settings.password.get_secret_value()
        self.version = version or settings.version
        self.system_model = system_model or settings.system_model
        self.outdir = outdir or settings.output_path
        self.store_download = store_download
        if self.username is None or self.password is None:
            self.username, self.password = self.get_credentials()
        self.post_download_hook = lambda path, filename: (path, filename)

    def run(self):
        if self.check_stored():
            return
<<<<<<< HEAD
        
        print('logging in to ecoinvent homepage...')
=======
>>>>>>> ecd3700d
        self.login()
        print('login successful!')

        if (self.version, self.system_model) not in self.db_dict.keys():
            self.version, self.system_model = self.choose_db()
        if self.check_stored():
            return

        print('downloading ei-{}-{} ...'.format(self.version, self.system_model))
        self.download()
        print('download finished!: {}\n'.format(self.out_path))

    def get_db_sui(self, spdx: str):
        """
        From the given spdx string, get the version and system model
        :param spdx:
        :return:
        """
        system_models = set([vsm[1] for vsm in self.db_dict])
        if re.match(rf'ei-\d.\d-[{("|".join(system_models))}]', spdx) is None:
            raise KeyError('The provided database name does not have the correct format.'
                           'Use ei-<version>-<system model>. '
                           'System models are ["cutoff", "apos", "consequential", "EN15804"]')

        db_sui_db, db_sui_version, db_sui_sm = spdx.split('-')
        available_spdx = [f'ei-{tup[0]}-{tup[1]}' for tup in self.db_dict.keys()]
        if not (db_sui_version, db_sui_sm) in self.db_dict.keys():
            raise KeyError(f'The provided database does not exist online.'
                           f'Choose one of the following: {available_spdx}')
        return db_sui_version, db_sui_sm

    def get_pdf(self, activity_name, geography, reference_product):
        """
        Given the input parameters, download a PDF from ecoinvent's website.
        :param activity_name
        :param geography
        :param reference_product
        """
        csv_dir = eidlstorage.eidl_dir
        filename = os.path.join(csv_dir, f'ei-{self.version}-{self.system_model}_url_ids.csv')
        with open(filename, mode='r') as f:
            csvfile = csv.reader(f)
            for line in csvfile:
                if line[0:3] == [activity_name, geography, reference_product]:
                    pdf_id = line[-1]
                    break
        pdf_url = self._get_pdf_url(self.version, pdf_id)
        pdf_filename = f'ei-{self.version}-{self.system_model} {activity_name}-{geography}-{reference_product}.pdf'
        self._download_one(pdf_url, pdf_filename)

    @property
    def file_name(self):
        fn = 'ei-{}-{}.7z'.format(self.version, self.system_model)
        return fn

    def check_stored(self):
        if self.file_name in eidlstorage.stored_dbs:
            self.out_path = eidlstorage.stored_dbs[self.file_name]
            print('database already downloaded')
            return True
        else:
            return False

    def get_credentials(self):
        un = input('ecoinvent username: ')
        pw = getpass.getpass('ecoinvent password: ')
        return un, pw

    def login(self):
        print('logging in to ecoinvent homepage...')
        if self.username is None or self.password is None:
            self.username, self.password = self.get_credentials()
        self.session = requests.Session()
        logon_url = 'https://v38.ecoquery.ecoinvent.org/Account/LogOn'
        post_data = {'UserName': self.username,
                     'Password': self.password,
                     'IsEncrypted': 'false',
                     'ReturnUrl': '/'}
        try:
            self.session.post(logon_url, post_data, timeout=20)
        except (requests.ConnectTimeout, requests.ReadTimeout, requests.ConnectionError) as e:
            self.handle_connection_timeout()
            raise e

        success = bool(self.session.cookies)
        self.login_success(success)

    def login_success(self, success):
        if not success:
            print('Login failed')
            self.username, self.password = self.get_credentials()
            self.login()

    def handle_connection_timeout(self):
        print('The request timed out, please check your internet connection!')
        if eidlstorage.stored_dbs:
            print(
                'You have the following databases stored:\n\t{}\n'.format(
                    '\n\t'.join(eidlstorage.stored_dbs.keys())) +
                'You can use these offline by adding the corresponding `version` and `system_model` keywords\n' +
                "Example: eidl.get_ecoinvent(version='3.5', system_model='cutoff')"
            )

    def get_available_files(self):
        files_url = 'https://v38.ecoquery.ecoinvent.org/File/Files'
        try:
            files_res = self.session.get(files_url, timeout=20)
        except (requests.ConnectTimeout, requests.ReadTimeout, requests.ConnectionError) as e:
            self.handle_connection_timeout()
            raise e
        soup = bs4.BeautifulSoup(files_res.text, 'html.parser')
        all_files = [l for l in soup.find_all('a', href=True) if
                     l['href'].startswith('/File/File?')]
        not_allowed = soup.find_all('a',  class_='fileDownloadNotAllowed')
        available_files = set(all_files).difference(set(not_allowed))
        link_dict = {f.contents[0]: f['href'] for f in available_files}
        link_dict = {
            k.replace('-', ''):v for k, v in link_dict.items() if k.startswith('ecoinvent ') and
            k.endswith('ecoSpold02.7z') and not 'lc' in k.lower()
        }
        db_dict = {
            tuple(k.replace('ecoinvent ', '').split('_')[:2:]): v for k, v in link_dict.items()
        }
        return db_dict

    def choose_db(self):
        versions = {k[0] for k in self.db_dict.keys()}
        version_dict = dict(zip(string.ascii_lowercase,
                                sorted(versions, reverse=True)))
        print('\n', 'available versions:')
        for k, version in version_dict.items():
            print(k, version)
        while True:
            version = input('version: ')
            if version in versions or version in version_dict.keys():
                break
            else:
                print('Enter version number or letter')
        system_models = {k[1] for k in self.db_dict.keys() if k[0] == version_dict.get(version, version)}
        sm_dict = dict(zip(string.ascii_lowercase, sorted(system_models)))
        print('\n', 'system models:')
        for k, sm in sm_dict.items():
            print(k, sm)
        while True:
            sm = input('system model: ')
            if sm in system_models or sm in sm_dict.keys():
                break
            else:
                print('Enter system model or letter')
        dbkey = (version_dict.get(version, version),
                 sm_dict.get(sm, sm))
        return dbkey

    def _download_one(self, url: str, output_file_name: str):
        """
        Download a file given the full URL

        :param url: the full/absolute url
        :param output_file_name: the name of the output file
        :return:
        """
        print(f'Downloading {url}')
        try:
            file_content = self.session.get(url, timeout=60).content
        except (requests.ConnectTimeout, requests.ReadTimeout, requests.ConnectionError) as e:
            self.handle_connection_timeout()
            raise e

        if self.outdir:
            self.out_path = os.path.join(self.outdir, output_file_name)
        else:
            self.out_path = os.path.join(os.path.abspath('.'), output_file_name)

        with open(self.out_path, 'wb') as out_file:
            out_file.write(file_content)

    def _get_pdf_url(self, db_version, pdf_id):
        db_num = db_version.replace('.', '')
        return f'https://v{db_num}.ecoquery.ecoinvent.org/Details/PDF/{pdf_id}'

    def download(self):
<<<<<<< HEAD
        with tempfile.TemporaryDirectory() as td:
            download_path = self.outdir
            if download_path is None:
                if self.store_download:
                    download_path = eidlstorage.eidl_dir
                else:
                    download_path = td
=======
        url = 'https://v38.ecoquery.ecoinvent.org'
        db_key = (self.version, self.system_model)
        try:
            file_content = self.session.get(url + self.db_dict[db_key], timeout=60).content
        except (requests.ConnectTimeout, requests.ReadTimeout, requests.ConnectionError) as e:
            self.handle_connection_timeout()
            raise e
>>>>>>> ecd3700d


            url = 'https://v33.ecoquery.ecoinvent.org'
            db_key = (self.version, self.system_model)
            try:
                file_content = self.session.get(url + self.db_dict[db_key], timeout=60).content
            except (requests.ConnectTimeout, requests.ReadTimeout, requests.ConnectionError) as e:
                self.handle_connection_timeout()
                raise e

            self.out_path = os.path.join(download_path, self.file_name)

            with open(self.out_path, 'wb') as out_file:
                out_file.write(file_content)

            self.extract(target_dir=td)
            datasets_path = os.path.join(td, 'datasets')

            self.post_download_hook(datasets_path, self.file_name)

    def extract(self, target_dir, **kwargs):
        extract_cmd = ['py7zr', 'x', self.out_path, target_dir]
        try:
            self.extraction_process = subprocess.Popen(extract_cmd, **kwargs)
            return self.extraction_process.wait()
        except FileNotFoundError as e:
            if "PYCHARM_HOSTED" in os.environ:
                print('It appears the EcoInventDownLoader is run from PyCharm. ' +
                      'Please make sure you select the the correct conda environment ' +
                      'as your project interperter or run your script/command in a ' +
                      'Python console outside of PyCharm.')
            raise e

    def set_with_spdx(self, spdx: str):
        self.version, self.system_model = self.get_db_sui(spdx)


def get_ecoinvent(db_name=None, auto_write=False, outdir=None, store_download=True, **kwargs):
    """
    Download and import ecoinvent to current brightway2 project
    Args:
        db_name: name to give imported database (string), can only be of the pattern "ei-<version>-<system_model>". If no entry is given, the name is based on the chosen version and system model
        auto_write: automatically write database if no unlinked processes (boolean) default is False (i.e. prompt yes or no)
        outdir: path to download .7z file to (string) default is download to temporary directory
        store_download: store the .7z file for later reuse, default is True, only takes effect if no download_path is provided
        username: ecoinvent username (string)
        password: ecoivnent password (string)
        version: ecoinvent version (string), eg '3.5'
        system_model: ecoinvent system model (string), one of {'cutoff', 'apos', 'consequential'}
    Optional kwargs:
        username: ecoinvent username (string)
        password: ecoivnent password (string)
        version: ecoinvent version (string), eg '3.5'
        system_model: ecoinvent system model (string), one of {'cutoff', 'apos', 'consequential'}
    """
<<<<<<< HEAD
    downloader = EcoinventDownloader(outdir=download_path, store_download=store_download, **kwargs)
    importer = None

    def process_file(datasets_path, file_name):
        nonlocal importer
        nonlocal db_name

        if not db_name:
            new_db_name = file_name.replace('.7z', '')

        importer = SingleOutputEcospold2Importer(datasets_path, new_db_name)

    downloader.post_download_hook = process_file
    downloader.run()
=======
    with tempfile.TemporaryDirectory() as td:
        if outdir is None:
            if store_download:
                outdir = eidlstorage.eidl_dir
            else:
                outdir = td

        downloader = EcoinventDownloader(outdir=outdir, **kwargs)
        downloader.login()
        downloader.db_dict = downloader.get_available_files()
        if db_name:
            downloader.set_with_spdx(db_name)
        downloader.run()
        downloader.extract(target_dir=outdir)

        if not db_name:
            db_name = f'ei-{downloader.version}-{downloader.system_model}'
        datasets_path = os.path.join(outdir, 'datasets')
        importer = SingleOutputEcospold2Importer(datasets_path, db_name)
>>>>>>> ecd3700d

    if 'biosphere3' not in databases:
        if auto_write:
            bw2setup()
        else:
            print('No biosphere database present in your current ' +
                  'project: {}'.format(projects.current))
            print('You can run "bw2setup()" if this is a new project. Run it now?')
            if input('[y]/n ') in {'y', ''}:
                bw2setup()
            else:
                return

    importer.apply_strategies()
    datasets, exchanges, unlinked = importer.statistics()

    if auto_write and not unlinked:
        print('\nWriting database {} in project {}'.format(
            db_name, projects.current))
        importer.write_database()
    else:
        print('\nWrite database {} in project {}?'.format(
            db_name, projects.current))
        if input('[y]/n ') in {'y', ''}:
            importer.write_database()


def get_ecoinvent_cli():
    downloader = EcoinventDownloader()
    downloader.run()
<<<<<<< HEAD
=======


def get_pdf(spdx, activity_name, geography, reference_product, **kwargs):
    """
    Download a PDF file identified with the given params
    :param spdx: the spdx string to identify ecoinvent's version and system model
    :param activity_name: the activity name
    :param geography: the geography
    :param reference_product: the reference product
    """
    downloader = EcoinventDownloader(**kwargs)
    downloader.login()
    downloader.db_dict = downloader.get_available_files()
    downloader.set_with_spdx(spdx)
    downloader.get_pdf(activity_name, geography, reference_product)
>>>>>>> ecd3700d
<|MERGE_RESOLUTION|>--- conflicted
+++ resolved
@@ -32,11 +32,7 @@
     def run(self):
         if self.check_stored():
             return
-<<<<<<< HEAD
-        
-        print('logging in to ecoinvent homepage...')
-=======
->>>>>>> ecd3700d
+
         self.login()
         print('login successful!')
 
@@ -218,7 +214,6 @@
         return f'https://v{db_num}.ecoquery.ecoinvent.org/Details/PDF/{pdf_id}'
 
     def download(self):
-<<<<<<< HEAD
         with tempfile.TemporaryDirectory() as td:
             download_path = self.outdir
             if download_path is None:
@@ -226,18 +221,9 @@
                     download_path = eidlstorage.eidl_dir
                 else:
                     download_path = td
-=======
-        url = 'https://v38.ecoquery.ecoinvent.org'
-        db_key = (self.version, self.system_model)
-        try:
-            file_content = self.session.get(url + self.db_dict[db_key], timeout=60).content
-        except (requests.ConnectTimeout, requests.ReadTimeout, requests.ConnectionError) as e:
-            self.handle_connection_timeout()
-            raise e
->>>>>>> ecd3700d
-
-
-            url = 'https://v33.ecoquery.ecoinvent.org'
+
+
+            url = 'https://v38.ecoquery.ecoinvent.org'
             db_key = (self.version, self.system_model)
             try:
                 file_content = self.session.get(url + self.db_dict[db_key], timeout=60).content
@@ -290,42 +276,24 @@
         version: ecoinvent version (string), eg '3.5'
         system_model: ecoinvent system model (string), one of {'cutoff', 'apos', 'consequential'}
     """
-<<<<<<< HEAD
     downloader = EcoinventDownloader(outdir=download_path, store_download=store_download, **kwargs)
     importer = None
+    downloader.login()
+    downloader.db_dict = downloader.get_available_files()
 
     def process_file(datasets_path, file_name):
         nonlocal importer
         nonlocal db_name
 
+        if db_name:
+            downloader.set_with_spdx(db_name)
         if not db_name:
-            new_db_name = file_name.replace('.7z', '')
-
-        importer = SingleOutputEcospold2Importer(datasets_path, new_db_name)
+            db_name = f'ei-{downloader.version}-{downloader.system_model}'
+
+        importer = SingleOutputEcospold2Importer(datasets_path, db_name)
 
     downloader.post_download_hook = process_file
     downloader.run()
-=======
-    with tempfile.TemporaryDirectory() as td:
-        if outdir is None:
-            if store_download:
-                outdir = eidlstorage.eidl_dir
-            else:
-                outdir = td
-
-        downloader = EcoinventDownloader(outdir=outdir, **kwargs)
-        downloader.login()
-        downloader.db_dict = downloader.get_available_files()
-        if db_name:
-            downloader.set_with_spdx(db_name)
-        downloader.run()
-        downloader.extract(target_dir=outdir)
-
-        if not db_name:
-            db_name = f'ei-{downloader.version}-{downloader.system_model}'
-        datasets_path = os.path.join(outdir, 'datasets')
-        importer = SingleOutputEcospold2Importer(datasets_path, db_name)
->>>>>>> ecd3700d
 
     if 'biosphere3' not in databases:
         if auto_write:
@@ -356,9 +324,6 @@
 def get_ecoinvent_cli():
     downloader = EcoinventDownloader()
     downloader.run()
-<<<<<<< HEAD
-=======
-
 
 def get_pdf(spdx, activity_name, geography, reference_product, **kwargs):
     """
@@ -372,5 +337,4 @@
     downloader.login()
     downloader.db_dict = downloader.get_available_files()
     downloader.set_with_spdx(spdx)
-    downloader.get_pdf(activity_name, geography, reference_product)
->>>>>>> ecd3700d
+    downloader.get_pdf(activity_name, geography, reference_product)